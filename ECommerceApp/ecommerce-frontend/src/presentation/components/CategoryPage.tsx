<<<<<<< HEAD
import React, { useEffect, useState } from "react";
import { useParams, useNavigate, useSearchParams } from "react-router-dom";
import { Product, MedicationType } from "../../domain/models/Product";
import { getProducts } from "../../application/useCases/getProducts";
import Sidebar from "./Sidebar";
import "./CategoryPage.css";
=======
import React, { useEffect, useState } from 'react';
import { useParams, useNavigate, useSearchParams } from 'react-router-dom';
import { type Product, type MedicationType } from '../../domain/models/Product';
import { getProducts } from '../../application/useCases/getProducts';
import Sidebar from './Sidebar';
import './CategoryPage.css';
>>>>>>> 1767e344

const CategoryPage: React.FC = () => {
  const { categoryId } = useParams<{ categoryId: string }>();
  const [products, setProducts] = useState<Product[]>([]);
  const [filteredProducts, setFilteredProducts] = useState<Product[]>([]);
  const [loading, setLoading] = useState<boolean>(true);
  const [currentPage, setCurrentPage] = useState<number>(1);
  const [totalPages, setTotalPages] = useState<number>(1);
  const productsPerPage = 20;
  const navigate = useNavigate();
  const [searchParams] = useSearchParams();

  // Filter state
  const [filters, setFilters] = useState({
    minPrice: 0,
    maxPrice: 100,
    medicationTypes: [] as string[],
    requiresPrescription: null as boolean | null,
  });

  const handleViewDetails = (productId: string) => {
    navigate(`/product/${productId}`);
  };

  // Handle filter changes from Sidebar
  const handleFilterChange = (newFilters: any) => {
    setFilters(newFilters);
  };

  // Apply filters to products
  useEffect(() => {
    if (products.length > 0) {
      let filtered = [...products];

      // Apply price filter
      if (filters.maxPrice < 100) {
        filtered = filtered.filter(
          (product) =>
            product.price >= filters.minPrice &&
            product.price <= filters.maxPrice
        );
      }

      // Apply medication type filter
      if (filters.medicationTypes.length > 0) {
        filtered = filtered.filter(
          (product) =>
            product.medicationType &&
            filters.medicationTypes.includes(product.medicationType)
        );
      }

      // Apply prescription filter
      if (filters.requiresPrescription !== null) {
        filtered = filtered.filter(
          (product) =>
            product.requiresPrescription === filters.requiresPrescription
        );
      }

      setFilteredProducts(filtered);
      setTotalPages(Math.ceil(filtered.length / productsPerPage));
    }
  }, [filters, products, productsPerPage]);

  useEffect(() => {
    const fetchProducts = async () => {
      try {
        setLoading(true);
        const data = await getProducts();

        // Filter products by category if needed
        const categoryFiltered = categoryId
          ? data.filter((product) => product.category === categoryId)
          : data;

        // If no products found or API fails, use mock data
        const finalProducts =
          categoryFiltered.length > 0
            ? categoryFiltered
            : generateMockProducts(100, categoryId || "");

        setProducts(finalProducts);
        // Initial filtered products are the same as all products
        setFilteredProducts(finalProducts);
        setTotalPages(Math.ceil(finalProducts.length / productsPerPage));
      } catch (error) {
        console.error("Error fetching products:", error);
        // Generate mock products if API fails
        const mockProducts = generateMockProducts(100, categoryId || "");
        setProducts(mockProducts);
        setFilteredProducts(mockProducts);
        setTotalPages(Math.ceil(mockProducts.length / productsPerPage));
      } finally {
        setLoading(false);
      }
    };

    fetchProducts();
  }, [categoryId, productsPerPage]);

  // Generate mock products for demonstration
  const generateMockProducts = (count: number, category: string): Product[] => {
    const medicationTypes: MedicationType[] = [
      "tablets",
      "capsules",
      "liquid",
      "topical",
      "inhalers",
      "injections",
      "drops",
      "suppositories",
      "patches",
      "powders",
    ];
    const mockProducts: Product[] = [];
    const categoryName = getCategoryName(category);

    for (let i = 1; i <= count; i++) {
      const product: Product = {
        id: `mock-${i}`,
        name: `Product ${i}${category ? ` (${category})` : ""}`,
        price: parseFloat((Math.random() * 100).toFixed(2)),
        imageUrl: `https://placehold.co/200x200?text=Product+${i}`,
        category: category || "general",
        description: `This is a sample product description for product ${i}.`,
        inStock: Math.random() > 0.2, // 80% chance of being in stock
        requiresPrescription: Math.random() > 0.7, // 30% chance of requiring prescription
        dosage:
          Math.random() > 0.5
            ? `${Math.floor(Math.random() * 1000) + 100}mg`
            : null,
        manufacturer: `Manufacturer ${Math.floor(Math.random() * 10) + 1}`,
        medicationType:
          medicationTypes[Math.floor(Math.random() * medicationTypes.length)],
      };
      mockProducts.push(product);
    }

    return mockProducts;
  };

  const getCategoryName = (categoryId: string): string => {
    switch (categoryId) {
      case "prescription":
        return "Prescription";
      case "otc":
        return "Over-the-Counter";
      case "vitamins":
        return "Vitamins";
      case "personal-care":
        return "Personal Care";
      case "first-aid":
        return "First Aid";
      default:
        return "Medical";
    }
  };

  // Get current page products
  const getCurrentPageProducts = () => {
    const indexOfLastProduct = currentPage * productsPerPage;
    const indexOfFirstProduct = indexOfLastProduct - productsPerPage;
    return filteredProducts.slice(indexOfFirstProduct, indexOfLastProduct);
  };

  // Change page
  const paginate = (pageNumber: number) => {
    setCurrentPage(pageNumber);
  };

  // Generate page numbers
  const pageNumbers = [];
  for (let i = 1; i <= totalPages; i++) {
    pageNumbers.push(i);
  }

  return (
    <div className="category-page">
      <div className="category-header">
        <h1>{getCategoryName(categoryId || "")} Products</h1>
        <p>
          Browse our selection of high-quality{" "}
          {getCategoryName(categoryId || "").toLowerCase()} products.
        </p>
      </div>

      {loading ? (
        <div className="loading">Loading products...</div>
      ) : (
        <div className="category-content">
          <div className="category-sidebar">
            <Sidebar onFilterChange={handleFilterChange} />
          </div>
          <div className="category-main">
            <div className="filter-summary">
              <p>Showing {filteredProducts.length} products</p>
              {filters.maxPrice < 100 && (
                <span className="filter-tag">
                  Price: €0 - €{filters.maxPrice}
                </span>
              )}
              {filters.requiresPrescription !== null && (
                <span className="filter-tag">
                  {filters.requiresPrescription
                    ? "Prescription Required"
                    : "No Prescription"}
                </span>
              )}
            </div>

            <div className="products-grid">
              {filteredProducts.length > 0 ? (
                getCurrentPageProducts().map((product) => (
                  <div className="product-card" key={product.id}>
                    <div className="product-image">
                      <img src={product.imageUrl} alt={product.name} />
                    </div>
                    <div className="product-info">
                      <h3>{product.name}</h3>
                      <p className="product-price">
                        €{product.price.toFixed(2)}
                      </p>
                      <button
                        className="view-details-btn"
                        onClick={() => handleViewDetails(product.id)}
                      >
                        View Details
                      </button>
                    </div>
                  </div>
                ))
              ) : (
                <div className="no-products">
                  <p>No products match your filter criteria.</p>
                  <p>Try adjusting your filters or browse all products.</p>
                </div>
              )}
            </div>

            <div className="pagination">
              <button
                onClick={() => paginate(currentPage - 1)}
                disabled={currentPage === 1}
                className="pagination-button"
              >
                Previous
              </button>

              <div className="page-numbers">
                {pageNumbers.map((number) => (
                  <button
                    key={number}
                    onClick={() => paginate(number)}
                    className={`page-number ${
                      currentPage === number ? "active" : ""
                    }`}
                  >
                    {number}
                  </button>
                ))}
              </div>

              <button
                onClick={() => paginate(currentPage + 1)}
                disabled={currentPage === totalPages}
                className="pagination-button"
              >
                Next
              </button>
            </div>
          </div>
        </div>
      )}
    </div>
  );
};

export default CategoryPage;<|MERGE_RESOLUTION|>--- conflicted
+++ resolved
@@ -1,18 +1,9 @@
-<<<<<<< HEAD
-import React, { useEffect, useState } from "react";
-import { useParams, useNavigate, useSearchParams } from "react-router-dom";
-import { Product, MedicationType } from "../../domain/models/Product";
-import { getProducts } from "../../application/useCases/getProducts";
-import Sidebar from "./Sidebar";
-import "./CategoryPage.css";
-=======
 import React, { useEffect, useState } from 'react';
 import { useParams, useNavigate, useSearchParams } from 'react-router-dom';
 import { type Product, type MedicationType } from '../../domain/models/Product';
 import { getProducts } from '../../application/useCases/getProducts';
 import Sidebar from './Sidebar';
 import './CategoryPage.css';
->>>>>>> 1767e344
 
 const CategoryPage: React.FC = () => {
   const { categoryId } = useParams<{ categoryId: string }>();
