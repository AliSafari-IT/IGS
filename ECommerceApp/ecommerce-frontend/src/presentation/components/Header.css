--- conflicted
+++ resolved
@@ -350,20 +350,12 @@
 }
 
 .admin-link {
-<<<<<<< HEAD
-  color: #4caf50; /* Green color to indicate admin functionality */
-=======
   color: var(--color-secondary) !important;
->>>>>>> 1767e344
   font-weight: 600;
 }
 
 .admin-link:hover {
-<<<<<<< HEAD
-  color: #388e3c; /* Darker green on hover */
-=======
   color: var(--color-secondary-dark) !important;
->>>>>>> 1767e344
 }
 
 /* Responsive Design */
