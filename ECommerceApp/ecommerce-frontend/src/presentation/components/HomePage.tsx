--- conflicted
+++ resolved
@@ -1,180 +1,13 @@
-<<<<<<< HEAD
-import React, { memo, lazy, Suspense } from 'react';
-import { Link } from 'react-router-dom';
-import LazyImage from './LazyImage';
-import ResponsiveGrid from './ResponsiveGrid';
-import { useWindowSize, useMediaQuery } from '../../utils/performanceHooks';
-import './HomePage.css';
-=======
-import React from "react";
 import { Link } from "react-router-dom";
+import HomeHeroSection from "./HomeHeroSection";
 import "./HomePage.css";
-import HomeHeroSection from "./HomeHeroSection";
->>>>>>> 7a658b78
 
-// Lazy load heavy components
-const HeroVideo = lazy(() => import('./HeroVideo/HeroVideo'));
-
-const HomePage: React.FC = memo(() => {
-  const { width } = useWindowSize();
-  const isMobile = useMediaQuery('(max-width: 768px)');
-  const isTablet = useMediaQuery('(max-width: 1024px)');
-
-  const categories = [
-    {
-      id: 'prescription',
-      title: 'Prescription Medications',
-      link: '/category/prescription',
-      image: 'https://placehold.co/300x200?text=Prescription+Medications',
-      alt: 'Prescription Medications'
-    },
-    {
-      id: 'otc',
-      title: 'Over-the-Counter',
-      link: '/category/otc',
-      image: 'https://placehold.co/300x200?text=Over-the-Counter',
-      alt: 'Over-the-Counter Medications'
-    },
-    {
-      id: 'vitamins',
-      title: 'Vitamins & Supplements',
-      link: '/category/vitamins',
-      image: 'https://placehold.co/300x200?text=Vitamins+and+Supplements',
-      alt: 'Vitamins and Supplements'
-    },
-    {
-      id: 'personal-care',
-      title: 'Personal Care',
-      link: '/category/personal-care',
-      image: 'https://placehold.co/300x200?text=Personal+Care',
-      alt: 'Personal Care Products'
-    }
-  ];
-
-  const infoItems = [
-    {
-      icon: 'fa-prescription',
-      title: 'Prescription Refills',
-      description: 'Quick and easy prescription refills online or in-store'
-    },
-    {
-      icon: 'fa-truck',
-      title: 'Free Delivery',
-      description: 'Free home delivery on orders over €30'
-    },
-    {
-      icon: 'fa-user-md',
-      title: 'Expert Advice',
-      description: 'Consult with our experienced pharmacists'
-    }
-  ];
-
+// HomePage.tsx
+// This component serves as the main landing page for the pharmacy application
+const HomePage: React.FC = () => {
   return (
     <div className="home-page">
-<<<<<<< HEAD
-      <section className="hero-section">
-        <div className="hero-content">
-          <h1>IGS-Pharma</h1>
-          <h2>Medical Supplies And Equipment</h2>
-          <p>Trusted by healthcare professionals and patients alike, IGS-Pharma offers a comprehensive range of medical supplies and equipment</p>
-          <div className="hero-buttons">
-            <Link 
-              to="/medications" 
-              className="cta-button"
-              aria-label="Shop for medications and medical supplies"
-            >
-              Shop Now
-            </Link>
-            <Suspense fallback={<div className="video-btn-placeholder" />}>
-              {!isMobile && <HeroVideo />}
-            </Suspense>
-          </div>
-        </div>
-      </section>
-      
-      <section className="featured-categories" aria-labelledby="featured-heading">
-        <h2 id="featured-heading">Featured Categories</h2>
-        <ResponsiveGrid 
-          minItemWidth={isMobile ? "280px" : "300px"}
-          gap={isMobile ? "1rem" : "1.5rem"}
-          className="category-cards"
-        >
-          {categories.map((category) => (
-            <article key={category.id} className="category-card">
-              <LazyImage
-                src={category.image}
-                alt={category.alt}
-                className="category-image"
-                width={300}
-                height={200}
-              />
-              <div className="category-content">
-                <h3>{category.title}</h3>
-                <Link 
-                  to={category.link}
-                  aria-label={`View ${category.title.toLowerCase()}`}
-                >
-                  {category.id === 'prescription' || category.id === 'otc' 
-                    ? 'View Medications' 
-                    : 'View Products'
-                  }
-                </Link>
-              </div>
-            </article>
-          ))}
-        </ResponsiveGrid>
-      </section>
-      
-      <section className="promotion-section" aria-labelledby="services-heading">
-        <div className="promotion-content">
-          <h2 id="services-heading">Health Services</h2>
-          <p>Schedule a consultation with our pharmacists for personalized advice</p>
-          <Link 
-            to="/services" 
-            className="promo-button"
-            aria-label="Book a consultation appointment"
-          >
-=======
-      
       <HomeHeroSection />
-
-      <section className="featured-categories">
-        <h2>Featured Categories</h2>
-        <div className="category-cards">
-          <div className="category-card">
-            <img
-              src="https://placehold.co/300x200?text=Prescription+Medications"
-              alt="Prescription Medications"
-            />
-            <h3>Prescription Medications</h3>
-            <Link to="/category/prescription">View Medications</Link>
-          </div>
-          <div className="category-card">
-            <img
-              src="https://placehold.co/300x200?text=Over-the-Counter"
-              alt="Over-the-Counter"
-            />
-            <h3>Over-the-Counter</h3>
-            <Link to="/category/otc">View Medications</Link>
-          </div>
-          <div className="category-card">
-            <img
-              src="https://placehold.co/300x200?text=Vitamins+and+Supplements"
-              alt="Vitamins and Supplements"
-            />
-            <h3>Vitamins & Supplements</h3>
-            <Link to="/category/vitamins">View Products</Link>
-          </div>
-          <div className="category-card">
-            <img
-              src="https://placehold.co/300x200?text=Personal+Care"
-              alt="Personal Care"
-            />
-            <h3>Personal Care</h3>
-            <Link to="/category/personal-care">View Products</Link>
-          </div>
-        </div>
-      </section>
 
       <section className="promotion-section">
         <div className="promotion-content">
@@ -183,29 +16,10 @@
             Schedule a consultation with our pharmacists for personalized advice
           </p>
           <Link to="/services" className="promo-button">
->>>>>>> 7a658b78
             Book Appointment
           </Link>
         </div>
       </section>
-<<<<<<< HEAD
-      
-      <section className="info-section" aria-labelledby="info-heading">
-        <h2 id="info-heading" className="sr-only">Our Services</h2>
-        <ResponsiveGrid 
-          minItemWidth="250px"
-          gap="2rem"
-          className="info-columns"
-        >
-          {infoItems.map((item, index) => (
-            <div key={index} className="info-column">
-              <i className={`fa ${item.icon}`} aria-hidden="true"></i>
-              <h3>{item.title}</h3>
-              <p>{item.description}</p>
-            </div>
-          ))}
-        </ResponsiveGrid>
-=======
 
       <section className="info-section">
         <div className="info-columns">
@@ -225,12 +39,9 @@
             <p>Consult with our experienced pharmacists</p>
           </div>
         </div>
->>>>>>> 7a658b78
       </section>
     </div>
   );
-});
-
-HomePage.displayName = 'HomePage';
+};
 
 export default HomePage;