{
  "name": "igs-pharma-frontend",
  "version": "0.3.0",
  "private": true,
<<<<<<< HEAD
  "proxy": "https://localhost:5001",
  "scripts": {
    "postinstall": "echo 'Installation completed successfully'",  
    "start": "react-scripts start",
    "start:alt": "set PORT=3001 && react-scripts start",
    "build": "react-scripts build",
    "test": "jest --config=jest.config.js",
    "eject": "react-scripts eject",
    "test:unit": "jest --config=jest.config.js",
    "test:unit:watch": "jest --config=jest.config.js --watch",
    "tuw": "jest --config=jest.config.js --watch"
  },
=======
  "proxy": "https://localhost:7001",
>>>>>>> af8c59fc
  "dependencies": {
    "@igs/ui-components": "workspace:*",
    "@testing-library/dom": "^10.4.0",
    "@types/node": "^16.18.126",
    "@types/react": "^19.1.4",
    "@types/react-dom": "^19.1.5",
    "axios": "^1.9.0",
    "react": "^19.1.0",
    "react-dom": "^19.1.0",
    "react-markdown": "^10.1.0",
    "react-router-dom": "^7.6.0",
    "react-scripts": "^5.0.1",
    "typescript": "^5.2.0",
    "web-vitals": "^5.0.1"
  },
<<<<<<< HEAD
=======
  "scripts": {
    "start": "set PORT=3002 && react-scripts start",
    "start:alt": "set PORT=3003 && react-scripts start",
    "build": "react-scripts build",
    "test": "jest --config=jest.config.js",
    "eject": "react-scripts eject",
    "test:unit": "jest --config=jest.config.js",
    "test:unit:watch": "jest --config=jest.config.js --watch",
    "tuw": "jest --config=jest.config.js --watch"
  },
>>>>>>> af8c59fc
  "eslintConfig": {
    "extends": [
      "react-app",
      "react-app/jest"
    ]
  },
  "browserslist": {
    "production": [
      ">0.2%",
      "not dead",
      "not op_mini all"
    ],
    "development": [
      "last 1 chrome version",
      "last 1 firefox version",
      "last 1 safari version"
    ]
  },
  "devDependencies": {
    "@babel/core": "^7.27.3",
    "@babel/plugin-transform-runtime": "^7.27.3",
    "@babel/preset-env": "^7.27.2",
    "@babel/preset-react": "^7.27.1",
    "@babel/preset-typescript": "^7.27.1",
    "@testing-library/jest-dom": "^6.6.3",
    "@testing-library/react": "^16.3.0",
    "@testing-library/user-event": "^13.5.0",
    "@types/jest": "^27.5.2",
    "fast-text-encoding": "^1.0.0",
    "identity-obj-proxy": "^3.0.0",
    "jest": "^29.7.0",
    "jest-environment-jsdom": "30.0.0-beta.3",
    "jsdom": "^26.1.0",
    "ts-jest": "^29.3.4",
    "ts-node": "^10.9.2",
    "vitest": "^3.1.4"
  }
}<|MERGE_RESOLUTION|>--- conflicted
+++ resolved
@@ -2,22 +2,7 @@
   "name": "igs-pharma-frontend",
   "version": "0.3.0",
   "private": true,
-<<<<<<< HEAD
-  "proxy": "https://localhost:5001",
-  "scripts": {
-    "postinstall": "echo 'Installation completed successfully'",  
-    "start": "react-scripts start",
-    "start:alt": "set PORT=3001 && react-scripts start",
-    "build": "react-scripts build",
-    "test": "jest --config=jest.config.js",
-    "eject": "react-scripts eject",
-    "test:unit": "jest --config=jest.config.js",
-    "test:unit:watch": "jest --config=jest.config.js --watch",
-    "tuw": "jest --config=jest.config.js --watch"
-  },
-=======
   "proxy": "https://localhost:7001",
->>>>>>> af8c59fc
   "dependencies": {
     "@igs/ui-components": "workspace:*",
     "@testing-library/dom": "^10.4.0",
@@ -33,8 +18,6 @@
     "typescript": "^5.2.0",
     "web-vitals": "^5.0.1"
   },
-<<<<<<< HEAD
-=======
   "scripts": {
     "start": "set PORT=3002 && react-scripts start",
     "start:alt": "set PORT=3003 && react-scripts start",
@@ -45,7 +28,6 @@
     "test:unit:watch": "jest --config=jest.config.js --watch",
     "tuw": "jest --config=jest.config.js --watch"
   },
->>>>>>> af8c59fc
   "eslintConfig": {
     "extends": [
       "react-app",
